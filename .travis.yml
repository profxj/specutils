--- conflicted
+++ resolved
@@ -3,15 +3,11 @@
 python:
     - 2.6
     - 2.7
+    - 3.2
     - 3.3
     - 3.4
     # This is just for "egg_info".  All other builds are explicitly given in the matrix
 env:
-<<<<<<< HEAD
-    # try all python versions with the latest stable numpy and astropy
-
-    - ASTROPY_VERSION=development NUMPY_VERSION=1.8.0 SETUP_CMD='test'
-=======
     global:
         # The following versions are the 'default' for tests, unless
         # overidden underneath. They are defined here in order to save having
@@ -22,7 +18,6 @@
         - PIP_INSTALL='pip install'
     matrix:
         - SETUP_CMD='egg_info'
->>>>>>> f0887755
 
 matrix:
     include:
@@ -31,12 +26,6 @@
         # development version of Astropy, which fixes some issues with
         # coverage testing in affiliated packages.
         - python: 2.7
-<<<<<<< HEAD
-          env: ASTROPY_VERSION=development NUMPY_VERSION=1.8.0 SETUP_CMD='test --coverage'
-
-        - python: 2.7
-          env: SCIPY_VERSION=0.13.3 ASTROPY_VERSION=development NUMPY_VERSION=1.8.0 SETUP_CMD='test --coverage'
-=======
           env: ASTROPY_VERSION=development SETUP_CMD='test --coverage'
 
         # Check for sphinx doc build warnings - we do this first because it
@@ -71,7 +60,6 @@
           env: NUMPY_VERSION=1.6 SETUP_CMD='test'
         - python: 2.7
           env: NUMPY_VERSION=1.5 SETUP_CMD='test'
->>>>>>> f0887755
 
 before_install:
 
@@ -88,21 +76,6 @@
     - if [[ $SETUP_CMD == build_sphinx* ]]; then sudo apt-get install graphviz texlive-latex-extra dvipng; fi
 
 install:
-<<<<<<< HEAD
-   - export PYTHONIOENCODING=UTF8 # just in case
-   - pip -q install --upgrade "numpy==$NUMPY_VERSION" --use-mirrors
-   - if [[ -n "${SCIPY_VERSION+1}" ]]; then pip install "scipy==$SCIPY_VERSION"; fi
-   - pip -q install --upgrade Cython --use-mirrors
-   - pip -q install --upgrade pytest --use-mirrors
-   - if [[ $SETUP_CMD == build_sphinx* ]]; then pip -q install sphinx==1.1.3 --use-mirrors; fi
-   - if [[ $SETUP_CMD == build_sphinx* ]]; then pip -q install matplotlib --use-mirrors; fi
-
-
-   - if [[ $ASTROPY_VERSION == stable ]]; then pip -q install astropy --use-mirrors; fi
-   - if [[ $ASTROPY_VERSION == development ]]; then pip -q install git+http://github.com/astropy/astropy.git#egg=astropy --use-mirrors; fi
-   - if [[ $SETUP_CMD == 'test --coverage' ]]; then pip -q install coveralls --use-mirrors; fi
-   - if [[ $SETUP_CMD == 'test --coverage' ]]; then pip -q install pytest-cov --use-mirrors; fi
-=======
 
     # CONDA
     - conda create --yes -n test -c astropy-ci-extras python=$TRAVIS_PYTHON_VERSION
@@ -132,15 +105,10 @@
 
     # COVERAGE DEPENDENCIES
     - if [[ $SETUP_CMD == 'test --coverage' ]]; then $PIP_INSTALL coverage coveralls; fi
->>>>>>> f0887755
 
 script:
    - python setup.py $SETUP_CMD
 
 after_success:
-<<<<<<< HEAD
-   - if [[ $SETUP_CMD == 'test --coverage' ]]; then coveralls; fi
-=======
     # Uncomment line below if coveralls.io is set up for this package.
-    # - if [[ $SETUP_CMD == 'test --coverage' ]]; then coveralls; fi
->>>>>>> f0887755
+    # - if [[ $SETUP_CMD == 'test --coverage' ]]; then coveralls; fi